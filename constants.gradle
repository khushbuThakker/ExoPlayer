// Copyright (C) 2017 The Android Open Source Project
//
// Licensed under the Apache License, Version 2.0 (the "License");
// you may not use this file except in compliance with the License.
// You may obtain a copy of the License at
//
//      http://www.apache.org/licenses/LICENSE-2.0
//
// Unless required by applicable law or agreed to in writing, software
// distributed under the License is distributed on an "AS IS" BASIS,
// WITHOUT WARRANTIES OR CONDITIONS OF ANY KIND, either express or implied.
// See the License for the specific language governing permissions and
// limitations under the License.
project.ext {
    // ExoPlayer version and version code.
    releaseVersion = '2.11.0'
    releaseVersionCode = 2011000
    minSdkVersion = 16
    appTargetSdkVersion = 29
    targetSdkVersion = 28 // TODO: Bump once b/143232359 is resolved
    compileSdkVersion = 29
<<<<<<< HEAD
    dexmakerVersion = '2.25.0'
    mockitoVersion = '3.1.0'
    robolectricVersion = '4.3.1'
    autoValueVersion = '1.7'
=======
    dexmakerVersion = '2.21.0'
    junitVersion = '4.13-rc-2'
    guavaVersion = '23.5-android'
    mockitoVersion = '2.25.0'
    robolectricVersion = '4.3.1'
    autoValueVersion = '1.6'
>>>>>>> 59083c9f
    autoServiceVersion = '1.0-rc4'
    checkerframeworkVersion = '2.5.0'
    jsr305Version = '3.0.2'
    kotlinAnnotationsVersion = '1.3.50'
    androidxAnnotationVersion = '1.1.0'
    androidxAppCompatVersion = '1.1.0'
    androidxCollectionVersion = '1.1.0'
    androidxMediaVersion = '1.1.0'
    androidxTestCoreVersion = '1.2.0'
    androidxTestJUnitVersion = '1.1.1'
    androidxTestRunnerVersion = '1.2.0'
    androidxTestRulesVersion = '1.2.0'
    truthVersion = '1.0'
    modulePrefix = ':'
    if (gradle.ext.has('exoplayerModulePrefix')) {
        modulePrefix += gradle.ext.exoplayerModulePrefix
    }
}<|MERGE_RESOLUTION|>--- conflicted
+++ resolved
@@ -19,19 +19,12 @@
     appTargetSdkVersion = 29
     targetSdkVersion = 28 // TODO: Bump once b/143232359 is resolved
     compileSdkVersion = 29
-<<<<<<< HEAD
-    dexmakerVersion = '2.25.0'
-    mockitoVersion = '3.1.0'
-    robolectricVersion = '4.3.1'
-    autoValueVersion = '1.7'
-=======
     dexmakerVersion = '2.21.0'
     junitVersion = '4.13-rc-2'
     guavaVersion = '23.5-android'
     mockitoVersion = '2.25.0'
     robolectricVersion = '4.3.1'
     autoValueVersion = '1.6'
->>>>>>> 59083c9f
     autoServiceVersion = '1.0-rc4'
     checkerframeworkVersion = '2.5.0'
     jsr305Version = '3.0.2'
