// Copyright (C) 2017 The Android Open Source Project
//
// Licensed under the Apache License, Version 2.0 (the "License");
// you may not use this file except in compliance with the License.
// You may obtain a copy of the License at
//
//      http://www.apache.org/licenses/LICENSE-2.0
//
// Unless required by applicable law or agreed to in writing, software
// distributed under the License is distributed on an "AS IS" BASIS,
// WITHOUT WARRANTIES OR CONDITIONS OF ANY KIND, either express or implied.
// See the License for the specific language governing permissions and
// limitations under the License.
project.ext {
    // ExoPlayer version and version code.
    releaseVersion = '2.11.0'
    releaseVersionCode = 2011000
    minSdkVersion = 16
<<<<<<< HEAD
    targetSdkVersion = 28
    compileSdkVersion = 28
    dexmakerVersion = '2.25.0'
    mockitoVersion = '3.1.0'
    robolectricVersion = '4.2'
    autoValueVersion = '1.6.6'
    checkerframeworkVersion = '2.11.1'
    checkerframeworkVersionC = '2.5.5'
    androidXTestVersion = '1.2.0'
    androidXTestVersionJ = '1.1.1'
=======
    appTargetSdkVersion = 29
    targetSdkVersion = 28 // TODO: Bump once b/143232359 is resolved
    compileSdkVersion = 29
    dexmakerVersion = '2.21.0'
    guavaVersion = '23.5-android'
    mockitoVersion = '2.25.0'
    robolectricVersion = '4.3'
    autoValueVersion = '1.6'
    autoServiceVersion = '1.0-rc4'
    checkerframeworkVersion = '2.5.0'
    jsr305Version = '3.0.2'
    kotlinAnnotationsVersion = '1.3.31'
    androidxAnnotationVersion = '1.1.0'
    androidxAppCompatVersion = '1.1.0'
    androidxCollectionVersion = '1.1.0'
    androidxMediaVersion = '1.0.1'
    androidxTestCoreVersion = '1.2.0'
    androidxTestJUnitVersion = '1.1.1'
    androidxTestRunnerVersion = '1.2.0'
    androidxTestRulesVersion = '1.2.0'
    truthVersion = '0.44'
>>>>>>> 76962d50
    modulePrefix = ':'
    if (gradle.ext.has('exoplayerModulePrefix')) {
        modulePrefix += gradle.ext.exoplayerModulePrefix
    }
}<|MERGE_RESOLUTION|>--- conflicted
+++ resolved
@@ -16,18 +16,6 @@
     releaseVersion = '2.11.0'
     releaseVersionCode = 2011000
     minSdkVersion = 16
-<<<<<<< HEAD
-    targetSdkVersion = 28
-    compileSdkVersion = 28
-    dexmakerVersion = '2.25.0'
-    mockitoVersion = '3.1.0'
-    robolectricVersion = '4.2'
-    autoValueVersion = '1.6.6'
-    checkerframeworkVersion = '2.11.1'
-    checkerframeworkVersionC = '2.5.5'
-    androidXTestVersion = '1.2.0'
-    androidXTestVersionJ = '1.1.1'
-=======
     appTargetSdkVersion = 29
     targetSdkVersion = 28 // TODO: Bump once b/143232359 is resolved
     compileSdkVersion = 29
@@ -49,7 +37,6 @@
     androidxTestRunnerVersion = '1.2.0'
     androidxTestRulesVersion = '1.2.0'
     truthVersion = '0.44'
->>>>>>> 76962d50
     modulePrefix = ':'
     if (gradle.ext.has('exoplayerModulePrefix')) {
         modulePrefix += gradle.ext.exoplayerModulePrefix
