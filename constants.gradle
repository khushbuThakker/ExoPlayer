// Copyright (C) 2017 The Android Open Source Project
//
// Licensed under the Apache License, Version 2.0 (the "License");
// you may not use this file except in compliance with the License.
// You may obtain a copy of the License at
//
//      http://www.apache.org/licenses/LICENSE-2.0
//
// Unless required by applicable law or agreed to in writing, software
// distributed under the License is distributed on an "AS IS" BASIS,
// WITHOUT WARRANTIES OR CONDITIONS OF ANY KIND, either express or implied.
// See the License for the specific language governing permissions and
// limitations under the License.
project.ext {
    // ExoPlayer version and version code.
    releaseVersion = '2.10.7'
    releaseVersionCode = 2010007
    minSdkVersion = 16
    targetSdkVersion = 28
    compileSdkVersion = 29
    dexmakerVersion = '2.25.0'
    mockitoVersion = '3.1.0'
    robolectricVersion = '4.3.1'
    autoValueVersion = '1.7'
    autoServiceVersion = '1.0-rc4'
    checkerframeworkVersion = '3.0.0'
    checkerframeworkVersionC = '2.5.5'
    jsr305Version = '3.0.2'
    kotlinAnnotationsVersion = '1.3.50'
    androidxAnnotationVersion = '1.1.0'
    androidxAppCompatVersion = '1.1.0'
    androidxCollectionVersion = '1.1.0'
<<<<<<< HEAD
    androidxMediaVersion = '1.1.0'
    androidxTestVersion = '1.2.0'
    androidXTestVersionJ = '1.1.1'
    truthVersion = '1.0'
=======
    androidxMediaVersion = '1.0.1'
    androidxTestCoreVersion = '1.2.0'
    androidxTestJUnitVersion = '1.1.1'
    androidxTestRunnerVersion = '1.2.0'
    androidxTestRulesVersion = '1.2.0'
    truthVersion = '0.44'
>>>>>>> 87003b30
    modulePrefix = ':'
    if (gradle.ext.has('exoplayerModulePrefix')) {
        modulePrefix += gradle.ext.exoplayerModulePrefix
    }
}<|MERGE_RESOLUTION|>--- conflicted
+++ resolved
@@ -30,19 +30,12 @@
     androidxAnnotationVersion = '1.1.0'
     androidxAppCompatVersion = '1.1.0'
     androidxCollectionVersion = '1.1.0'
-<<<<<<< HEAD
-    androidxMediaVersion = '1.1.0'
-    androidxTestVersion = '1.2.0'
-    androidXTestVersionJ = '1.1.1'
-    truthVersion = '1.0'
-=======
     androidxMediaVersion = '1.0.1'
     androidxTestCoreVersion = '1.2.0'
     androidxTestJUnitVersion = '1.1.1'
     androidxTestRunnerVersion = '1.2.0'
     androidxTestRulesVersion = '1.2.0'
     truthVersion = '0.44'
->>>>>>> 87003b30
     modulePrefix = ':'
     if (gradle.ext.has('exoplayerModulePrefix')) {
         modulePrefix += gradle.ext.exoplayerModulePrefix
