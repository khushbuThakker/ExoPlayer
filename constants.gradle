// Copyright 2017 The Android Open Source Project
//
// Licensed under the Apache License, Version 2.0 (the "License");
// you may not use this file except in compliance with the License.
// You may obtain a copy of the License at
//
//      http://www.apache.org/licenses/LICENSE-2.0
//
// Unless required by applicable law or agreed to in writing, software
// distributed under the License is distributed on an "AS IS" BASIS,
// WITHOUT WARRANTIES OR CONDITIONS OF ANY KIND, either express or implied.
// See the License for the specific language governing permissions and
// limitations under the License.
project.ext {
    // ExoPlayer version and version code.
    releaseVersion = '2.11.3'
    releaseVersionCode = 2011003
    minSdkVersion = 16
    appTargetSdkVersion = 29
    targetSdkVersion = 28 // TODO: Bump once b/143232359 is resolved. Also fix TODOs in UtilTest.
    compileSdkVersion = 29
    dexmakerVersion = '2.21.0'
    junitVersion = '4.13-rc-2'
    guavaVersion = '23.5-android'
    mockitoVersion = '2.25.0'
    robolectricVersion = '4.3.1'
    checkerframeworkVersion = '2.5.0'
    jsr305Version = '3.0.2'
<<<<<<< HEAD
    kotlinAnnotationsVersion = '1.3.50'
=======
    kotlinAnnotationsVersion = '1.3.70'
>>>>>>> 87405cb1
    androidxAnnotationVersion = '1.1.0'
    androidxAppCompatVersion = '1.1.0'
    androidxCollectionVersion = '1.1.0'
    androidxMediaVersion = '1.1.0'
    androidxTestCoreVersion = '1.2.0'
    androidxTestJUnitVersion = '1.1.1'
    androidxTestRunnerVersion = '1.2.0'
    androidxTestRulesVersion = '1.2.0'
    truthVersion = '1.0'
    modulePrefix = ':'
    if (gradle.ext.has('exoplayerModulePrefix')) {
        modulePrefix += gradle.ext.exoplayerModulePrefix
    }
}<|MERGE_RESOLUTION|>--- conflicted
+++ resolved
@@ -26,11 +26,7 @@
     robolectricVersion = '4.3.1'
     checkerframeworkVersion = '2.5.0'
     jsr305Version = '3.0.2'
-<<<<<<< HEAD
-    kotlinAnnotationsVersion = '1.3.50'
-=======
     kotlinAnnotationsVersion = '1.3.70'
->>>>>>> 87405cb1
     androidxAnnotationVersion = '1.1.0'
     androidxAppCompatVersion = '1.1.0'
     androidxCollectionVersion = '1.1.0'
