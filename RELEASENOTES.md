# Release notes #

<<<<<<< HEAD
### Current dev branch (from r1.4.2) ###

* Nothing yet.

### r1.4.2 ###

* Implemented automatic format detection for regular container formats.
* Added UdpDataSource for connecting to multicast streams.
* Improved robustness for MP4 playbacks.
* Misc bug fixes.

=======
>>>>>>> 9e6ef63e
### r1.4.1 ###

* HLS: Fix premature playback failures that could occur in some cases.

### r1.4.0 ###

* Support for extracting Matroska streams (implemented by WebmExtractor).
* Support for tx3g captions in MP4 streams.
* Support for H.265 in MPEG-TS streams on supported devices.
* HLS: Added support for MPEG audio (e.g. MP3).
* HLS: Improved robustness against missing chunks and variants.
* MP4: Added support for embedded MPEG audio (e.g. MP3).
* TTML: Improved handling of whitespace.
* DASH: Support Mpd.Location element.
* Add option to TsExtractor to allow non-IDR keyframes.
* (WorkInProgress) - First steps to supporting seeking in DASH DVR window.
* (WorkInProgress) - First steps to supporting styled + positioned subtitles.
* Misc bug fixes.

### r1.3.3 ###

* HLS: Fix failure when playing HLS AAC streams.
* Misc bug fixes.

### r1.3.2 ###

* DataSource improvements: `DefaultUriDataSource` now handles http://, https://, file://, asset://
  and content:// URIs automatically. It also handles file:///android_asset/* URIs, and file paths
  like /path/to/media.mp4 where the scheme is omitted.
* HLS: Fix for some ID3 events being dropped.
* HLS: Correctly handle 0x0 and floating point RESOLUTION tags.
* Mp3Extractor: robustness improvements.

### r1.3.1 ###

* No notes provided.<|MERGE_RESOLUTION|>--- conflicted
+++ resolved
@@ -1,6 +1,5 @@
 # Release notes #
 
-<<<<<<< HEAD
 ### Current dev branch (from r1.4.2) ###
 
 * Nothing yet.
@@ -12,8 +11,6 @@
 * Improved robustness for MP4 playbacks.
 * Misc bug fixes.
 
-=======
->>>>>>> 9e6ef63e
 ### r1.4.1 ###
 
 * HLS: Fix premature playback failures that could occur in some cases.
