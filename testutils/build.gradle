// Copyright (C) 2017 The Android Open Source Project
//
// Licensed under the Apache License, Version 2.0 (the "License");
// you may not use this file except in compliance with the License.
// You may obtain a copy of the License at
//
//      http://www.apache.org/licenses/LICENSE-2.0
//
// Unless required by applicable law or agreed to in writing, software
// distributed under the License is distributed on an "AS IS" BASIS,
// WITHOUT WARRANTIES OR CONDITIONS OF ANY KIND, either express or implied.
// See the License for the specific language governing permissions and
// limitations under the License.
apply from: '../constants.gradle'
apply plugin: 'com.android.library'

android {
    compileSdkVersion project.ext.compileSdkVersion

    compileOptions {
        sourceCompatibility JavaVersion.VERSION_1_8
        targetCompatibility JavaVersion.VERSION_1_8
    }

    defaultConfig {
        minSdkVersion project.ext.minSdkVersion
        targetSdkVersion project.ext.targetSdkVersion
    }

    lintOptions {
        // Truth depends on JUnit, which depends on java.lang.management, which
        // is not part of Android. Remove this when JUnit 4.13 or later is used.
        // See: https://github.com/junit-team/junit4/pull/1187.
        disable 'InvalidPackage'
    }

    testOptions.unitTests.includeAndroidResources = true
}

dependencies {
    api 'org.mockito:mockito-core:' + mockitoVersion
<<<<<<< HEAD
    api 'androidx.test.ext:junit:' + androidXTestVersionJ
=======
    api 'androidx.test:core:' + androidXTestVersion
    api 'androidx.test.ext:junit:' + androidXTestVersion
>>>>>>> 8967dd9c
    api 'com.google.truth:truth:' + truthVersion
    implementation 'androidx.annotation:annotation:1.1.0'
    implementation project(modulePrefix + 'library-core')
    implementation 'com.google.auto.value:auto-value-annotations:' + autoValueVersion
    annotationProcessor 'com.google.auto.value:auto-value:' + autoValueVersion
    testImplementation project(modulePrefix + 'testutils')
    testImplementation 'org.robolectric:robolectric:' + robolectricVersion
}<|MERGE_RESOLUTION|>--- conflicted
+++ resolved
@@ -39,12 +39,8 @@
 
 dependencies {
     api 'org.mockito:mockito-core:' + mockitoVersion
-<<<<<<< HEAD
+    api 'androidx.test:core:' + androidXTestVersion
     api 'androidx.test.ext:junit:' + androidXTestVersionJ
-=======
-    api 'androidx.test:core:' + androidXTestVersion
-    api 'androidx.test.ext:junit:' + androidXTestVersion
->>>>>>> 8967dd9c
     api 'com.google.truth:truth:' + truthVersion
     implementation 'androidx.annotation:annotation:1.1.0'
     implementation project(modulePrefix + 'library-core')
