--- conflicted
+++ resolved
@@ -39,13 +39,8 @@
 
 dependencies {
     api 'org.mockito:mockito-core:' + mockitoVersion
-<<<<<<< HEAD
-    api 'androidx.test:core:' + androidxTestVersion
-    api 'androidx.test.ext:junit:' + androidXTestVersionJ
-=======
     api 'androidx.test:core:' + androidxTestCoreVersion
     api 'androidx.test.ext:junit:' + androidxTestJUnitVersion
->>>>>>> 87003b30
     api 'com.google.truth:truth:' + truthVersion
     implementation 'androidx.annotation:annotation:' + androidxAnnotationVersion
     implementation project(modulePrefix + 'library-core')
