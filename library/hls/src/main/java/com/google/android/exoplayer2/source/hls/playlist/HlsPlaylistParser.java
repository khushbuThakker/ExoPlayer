/*
 * Copyright (C) 2016 The Android Open Source Project
 *
 * Licensed under the Apache License, Version 2.0 (the "License");
 * you may not use this file except in compliance with the License.
 * You may obtain a copy of the License at
 *
 *      http://www.apache.org/licenses/LICENSE-2.0
 *
 * Unless required by applicable law or agreed to in writing, software
 * distributed under the License is distributed on an "AS IS" BASIS,
 * WITHOUT WARRANTIES OR CONDITIONS OF ANY KIND, either express or implied.
 * See the License for the specific language governing permissions and
 * limitations under the License.
 */
package com.google.android.exoplayer2.source.hls.playlist;

import android.net.Uri;
import com.google.android.exoplayer2.C;
import com.google.android.exoplayer2.Format;
import com.google.android.exoplayer2.ParserException;
import com.google.android.exoplayer2.source.UnrecognizedInputFormatException;
import com.google.android.exoplayer2.source.hls.playlist.HlsMediaPlaylist.Segment;
import com.google.android.exoplayer2.upstream.ParsingLoadable;
import com.google.android.exoplayer2.util.MimeTypes;
import com.google.android.exoplayer2.util.Util;
import java.io.BufferedReader;
import java.io.IOException;
import java.io.InputStream;
import java.io.InputStreamReader;
import java.util.ArrayList;
import java.util.Collections;
import java.util.HashSet;
import java.util.LinkedList;
import java.util.List;
import java.util.Queue;
import java.util.regex.Matcher;
import java.util.regex.Pattern;

/**
 * HLS playlists parsing logic.
 */
public final class HlsPlaylistParser implements ParsingLoadable.Parser<HlsPlaylist> {

  private static final String PLAYLIST_HEADER = "#EXTM3U";

  private static final String TAG_PREFIX = "#EXT";

  private static final String TAG_VERSION = "#EXT-X-VERSION";
  private static final String TAG_PLAYLIST_TYPE = "#EXT-X-PLAYLIST-TYPE";
  private static final String TAG_STREAM_INF = "#EXT-X-STREAM-INF";
  private static final String TAG_MEDIA = "#EXT-X-MEDIA";
  private static final String TAG_TARGET_DURATION = "#EXT-X-TARGETDURATION";
  private static final String TAG_DISCONTINUITY = "#EXT-X-DISCONTINUITY";
  private static final String TAG_DISCONTINUITY_SEQUENCE = "#EXT-X-DISCONTINUITY-SEQUENCE";
  private static final String TAG_PROGRAM_DATE_TIME = "#EXT-X-PROGRAM-DATE-TIME";
  private static final String TAG_INIT_SEGMENT = "#EXT-X-MAP";
  private static final String TAG_INDEPENDENT_SEGMENTS = "#EXT-X-INDEPENDENT-SEGMENTS";
  private static final String TAG_MEDIA_DURATION = "#EXTINF";
  private static final String TAG_MEDIA_SEQUENCE = "#EXT-X-MEDIA-SEQUENCE";
  private static final String TAG_START = "#EXT-X-START";
  private static final String TAG_ENDLIST = "#EXT-X-ENDLIST";
  private static final String TAG_KEY = "#EXT-X-KEY";
  private static final String TAG_BYTERANGE = "#EXT-X-BYTERANGE";
  private static final String TAG_DATERANGE = "#EXT-X-DATERANGE";

  private static final String TYPE_AUDIO = "AUDIO";
  private static final String TYPE_VIDEO = "VIDEO";
  private static final String TYPE_SUBTITLES = "SUBTITLES";
  private static final String TYPE_CLOSED_CAPTIONS = "CLOSED-CAPTIONS";

  private static final String METHOD_NONE = "NONE";
  private static final String METHOD_AES128 = "AES-128";

  private static final String BOOLEAN_TRUE = "YES";
  private static final String BOOLEAN_FALSE = "NO";

  private static final String ATTR_CLOSED_CAPTIONS_NONE = "CLOSED-CAPTIONS=NONE";

  private static final Pattern REGEX_AVERAGE_BANDWIDTH =
      Pattern.compile("AVERAGE-BANDWIDTH=(\\d+)\\b");
  private static final Pattern REGEX_BANDWIDTH = Pattern.compile("[^-]BANDWIDTH=(\\d+)\\b");
  private static final Pattern REGEX_CODECS = Pattern.compile("CODECS=\"(.+?)\"");
  private static final Pattern REGEX_RESOLUTION = Pattern.compile("RESOLUTION=(\\d+x\\d+)");
  private static final Pattern REGEX_TARGET_DURATION = Pattern.compile(TAG_TARGET_DURATION
      + ":(\\d+)\\b");
  private static final Pattern REGEX_VERSION = Pattern.compile(TAG_VERSION + ":(\\d+)\\b");
  private static final Pattern REGEX_PLAYLIST_TYPE = Pattern.compile(TAG_PLAYLIST_TYPE
      + ":(.+)\\b");
  private static final Pattern REGEX_MEDIA_SEQUENCE = Pattern.compile(TAG_MEDIA_SEQUENCE
      + ":(\\d+)\\b");
  private static final Pattern REGEX_MEDIA_DURATION = Pattern.compile(TAG_MEDIA_DURATION
      + ":([\\d\\.]+)\\b");
  private static final Pattern REGEX_TIME_OFFSET = Pattern.compile("TIME-OFFSET=(-?[\\d\\.]+)\\b");
  private static final Pattern REGEX_BYTERANGE = Pattern.compile(TAG_BYTERANGE
      + ":(\\d+(?:@\\d+)?)\\b");
  private static final Pattern REGEX_ATTR_BYTERANGE =
      Pattern.compile("BYTERANGE=\"(\\d+(?:@\\d+)?)\\b\"");
  private static final Pattern REGEX_METHOD = Pattern.compile("METHOD=(" + METHOD_NONE + "|"
      + METHOD_AES128 + ")");
  private static final Pattern REGEX_URI = Pattern.compile("URI=\"(.+?)\"");
  private static final Pattern REGEX_IV = Pattern.compile("IV=([^,.*]+)");
  private static final Pattern REGEX_TYPE = Pattern.compile("TYPE=(" + TYPE_AUDIO + "|" + TYPE_VIDEO
      + "|" + TYPE_SUBTITLES + "|" + TYPE_CLOSED_CAPTIONS + ")");
  private static final Pattern REGEX_LANGUAGE = Pattern.compile("LANGUAGE=\"(.+?)\"");
  private static final Pattern REGEX_NAME = Pattern.compile("NAME=\"(.+?)\"");
  private static final Pattern REGEX_INSTREAM_ID =
      Pattern.compile("INSTREAM-ID=\"((?:CC|SERVICE)\\d+)\"");
  private static final Pattern REGEX_AUTOSELECT = compileBooleanAttrPattern("AUTOSELECT");
  private static final Pattern REGEX_DEFAULT = compileBooleanAttrPattern("DEFAULT");
  private static final Pattern REGEX_FORCED = compileBooleanAttrPattern("FORCED");

  @Override
  public HlsPlaylist parse(Uri uri, InputStream inputStream) throws IOException {
    BufferedReader reader = new BufferedReader(new InputStreamReader(inputStream));
    Queue<String> extraLines = new LinkedList<>();
    String line;
    try {
      if (!checkPlaylistHeader(reader)) {
        throw new UnrecognizedInputFormatException("Input does not start with the #EXTM3U header.",
            uri);
      }
      while ((line = reader.readLine()) != null) {
        line = line.trim();
        if (line.isEmpty()) {
          // Do nothing.
        } else if (line.startsWith(TAG_STREAM_INF)) {
          extraLines.add(line);
          return parseMasterPlaylist(new LineIterator(extraLines, reader), uri.toString());
        } else if (line.startsWith(TAG_TARGET_DURATION)
            || line.startsWith(TAG_MEDIA_SEQUENCE)
            || line.startsWith(TAG_MEDIA_DURATION)
            || line.startsWith(TAG_KEY)
            || line.startsWith(TAG_BYTERANGE)
            || line.equals(TAG_DISCONTINUITY)
            || line.equals(TAG_DISCONTINUITY_SEQUENCE)
            || line.equals(TAG_ENDLIST)) {
          extraLines.add(line);
          return parseMediaPlaylist(new LineIterator(extraLines, reader), uri.toString());
        } else {
          extraLines.add(line);
        }
      }
    } finally {
      Util.closeQuietly(reader);
    }
    throw new ParserException("Failed to parse the playlist, could not identify any tags.");
  }

  private static boolean checkPlaylistHeader(BufferedReader reader) throws IOException {
    int last = reader.read();
    if (last == 0xEF) {
      if (reader.read() != 0xBB || reader.read() != 0xBF) {
        return false;
      }
      // The playlist contains a Byte Order Mark, which gets discarded.
      last = reader.read();
    }
    last = skipIgnorableWhitespace(reader, true, last);
    int playlistHeaderLength = PLAYLIST_HEADER.length();
    for (int i = 0; i < playlistHeaderLength; i++) {
      if (last != PLAYLIST_HEADER.charAt(i)) {
        return false;
      }
      last = reader.read();
    }
    last = skipIgnorableWhitespace(reader, false, last);
    return Util.isLinebreak(last);
  }

  private static int skipIgnorableWhitespace(BufferedReader reader, boolean skipLinebreaks, int c)
      throws IOException {
    while (c != -1 && Character.isWhitespace(c) && (skipLinebreaks || !Util.isLinebreak(c))) {
      c = reader.read();
    }
    return c;
  }

  private static HlsMasterPlaylist parseMasterPlaylist(LineIterator iterator, String baseUri)
      throws IOException {
    HashSet<String> variantUrls = new HashSet<>();
    ArrayList<HlsMasterPlaylist.HlsUrl> variants = new ArrayList<>();
    ArrayList<HlsMasterPlaylist.HlsUrl> audios = new ArrayList<>();
    ArrayList<HlsMasterPlaylist.HlsUrl> subtitles = new ArrayList<>();
    ArrayList<String> tags = new ArrayList<>();
    Format muxedAudioFormat = null;
    List<Format> muxedCaptionFormats = null;
    boolean noClosedCaptions = false;

    String line;
    while (iterator.hasNext()) {
      line = iterator.next();

      if (line.startsWith(TAG_PREFIX)) {
        // We expose all tags through the playlist.
        tags.add(line);
      }

      if (line.startsWith(TAG_MEDIA)) {
        @C.SelectionFlags int selectionFlags = parseSelectionFlags(line);
        String uri = parseOptionalStringAttr(line, REGEX_URI);
        String id = parseStringAttr(line, REGEX_NAME);
        String language = parseOptionalStringAttr(line, REGEX_LANGUAGE);
        Format format;
        switch (parseStringAttr(line, REGEX_TYPE)) {
          case TYPE_AUDIO:
            format = Format.createAudioContainerFormat(id, MimeTypes.APPLICATION_M3U8, null, null,
                Format.NO_VALUE, Format.NO_VALUE, Format.NO_VALUE, null, selectionFlags, language);
            if (uri == null) {
              muxedAudioFormat = format;
            } else {
              audios.add(new HlsMasterPlaylist.HlsUrl(uri, format));
            }
            break;
          case TYPE_SUBTITLES:
            format = Format.createTextContainerFormat(id, MimeTypes.APPLICATION_M3U8,
                MimeTypes.TEXT_VTT, null, Format.NO_VALUE, selectionFlags, language);
            subtitles.add(new HlsMasterPlaylist.HlsUrl(uri, format));
            break;
          case TYPE_CLOSED_CAPTIONS:
            String instreamId = parseStringAttr(line, REGEX_INSTREAM_ID);
            String mimeType;
            int accessibilityChannel;
            if (instreamId.startsWith("CC")) {
              mimeType = MimeTypes.APPLICATION_CEA608;
              accessibilityChannel = Integer.parseInt(instreamId.substring(2));
            } else /* starts with SERVICE */ {
              mimeType = MimeTypes.APPLICATION_CEA708;
              accessibilityChannel = Integer.parseInt(instreamId.substring(7));
            }
            if (muxedCaptionFormats == null) {
              muxedCaptionFormats = new ArrayList<>();
            }
            muxedCaptionFormats.add(Format.createTextContainerFormat(id, null, mimeType, null,
                Format.NO_VALUE, selectionFlags, language, accessibilityChannel));
            break;
          default:
            // Do nothing.
            break;
        }
      } else if (line.startsWith(TAG_STREAM_INF)) {
        int bitrate = parseIntAttr(line, REGEX_BANDWIDTH);
        String averageBandwidthString = parseOptionalStringAttr(line, REGEX_AVERAGE_BANDWIDTH);
        if (averageBandwidthString != null) {
          // If available, the average bandwidth attribute is used as the variant's bitrate.
          bitrate = Integer.parseInt(averageBandwidthString);
        }
        String codecs = parseOptionalStringAttr(line, REGEX_CODECS);
        String resolutionString = parseOptionalStringAttr(line, REGEX_RESOLUTION);
        noClosedCaptions |= line.contains(ATTR_CLOSED_CAPTIONS_NONE);
        int width;
        int height;
        if (resolutionString != null) {
          String[] widthAndHeight = resolutionString.split("x");
          width = Integer.parseInt(widthAndHeight[0]);
          height = Integer.parseInt(widthAndHeight[1]);
          if (width <= 0 || height <= 0) {
            // Resolution string is invalid.
            width = Format.NO_VALUE;
            height = Format.NO_VALUE;
          }
        } else {
          width = Format.NO_VALUE;
          height = Format.NO_VALUE;
        }
        line = iterator.next(); // #EXT-X-STREAM-INF's URI.
        if (variantUrls.add(line)) {
          Format format = Format.createVideoContainerFormat(Integer.toString(variants.size()),
              MimeTypes.APPLICATION_M3U8, null, codecs, bitrate, width, height, Format.NO_VALUE,
              null, 0);
          variants.add(new HlsMasterPlaylist.HlsUrl(line, format));
        }
      }
    }
    if (noClosedCaptions) {
      muxedCaptionFormats = Collections.emptyList();
    }
<<<<<<< HEAD
    return new HlsMasterPlaylist(baseUri, tags, variants, audios, subtitles, muxedAudioFormat,
=======
    return new HlsMasterPlaylist(baseUri, variants, audios, subtitles, muxedAudioFormat,
>>>>>>> cbffc14f
        muxedCaptionFormats);
  }

  @C.SelectionFlags
  private static int parseSelectionFlags(String line) {
    return (parseBooleanAttribute(line, REGEX_DEFAULT, false) ? C.SELECTION_FLAG_DEFAULT : 0)
        | (parseBooleanAttribute(line, REGEX_FORCED, false) ? C.SELECTION_FLAG_FORCED : 0)
        | (parseBooleanAttribute(line, REGEX_AUTOSELECT, false) ? C.SELECTION_FLAG_AUTOSELECT : 0);
  }

  private static HlsMediaPlaylist parseMediaPlaylist(LineIterator iterator, String baseUri)
      throws IOException {
    @HlsMediaPlaylist.PlaylistType int playlistType = HlsMediaPlaylist.PLAYLIST_TYPE_UNKNOWN;
    long startOffsetUs = C.TIME_UNSET;
    int mediaSequence = 0;
    int version = 1; // Default version == 1.
    long targetDurationUs = C.TIME_UNSET;
    boolean hasIndependentSegmentsTag = false;
    boolean hasEndTag = false;
    Segment initializationSegment = null;
    List<Segment> segments = new ArrayList<>();
<<<<<<< HEAD
    List<String> tags = new ArrayList<>();
=======
    List<String> dateRanges = new ArrayList<>();
>>>>>>> cbffc14f

    long segmentDurationUs = 0;
    boolean hasDiscontinuitySequence = false;
    int playlistDiscontinuitySequence = 0;
    int relativeDiscontinuitySequence = 0;
    long playlistStartTimeUs = 0;
    long segmentStartTimeUs = 0;
    long segmentByteRangeOffset = 0;
    long segmentByteRangeLength = C.LENGTH_UNSET;
    int segmentMediaSequence = 0;

    boolean isEncrypted = false;
    String encryptionKeyUri = null;
    String encryptionIV = null;

    String line;
    while (iterator.hasNext()) {
      line = iterator.next();

      if (line.startsWith(TAG_PREFIX)) {
        // We expose all tags through the playlist.
        tags.add(line);
      }

      if (line.startsWith(TAG_PLAYLIST_TYPE)) {
        String playlistTypeString = parseStringAttr(line, REGEX_PLAYLIST_TYPE);
        if ("VOD".equals(playlistTypeString)) {
          playlistType = HlsMediaPlaylist.PLAYLIST_TYPE_VOD;
        } else if ("EVENT".equals(playlistTypeString)) {
          playlistType = HlsMediaPlaylist.PLAYLIST_TYPE_EVENT;
        }
      } else if (line.startsWith(TAG_START)) {
        startOffsetUs = (long) (parseDoubleAttr(line, REGEX_TIME_OFFSET) * C.MICROS_PER_SECOND);
      } else if (line.startsWith(TAG_INIT_SEGMENT)) {
        String uri = parseStringAttr(line, REGEX_URI);
        String byteRange = parseOptionalStringAttr(line, REGEX_ATTR_BYTERANGE);
        if (byteRange != null) {
          String[] splitByteRange = byteRange.split("@");
          segmentByteRangeLength = Long.parseLong(splitByteRange[0]);
          if (splitByteRange.length > 1) {
            segmentByteRangeOffset = Long.parseLong(splitByteRange[1]);
          }
        }
        initializationSegment = new Segment(uri, segmentByteRangeOffset, segmentByteRangeLength);
        segmentByteRangeOffset = 0;
        segmentByteRangeLength = C.LENGTH_UNSET;
      } else if (line.startsWith(TAG_TARGET_DURATION)) {
        targetDurationUs = parseIntAttr(line, REGEX_TARGET_DURATION) * C.MICROS_PER_SECOND;
      } else if (line.startsWith(TAG_MEDIA_SEQUENCE)) {
        mediaSequence = parseIntAttr(line, REGEX_MEDIA_SEQUENCE);
        segmentMediaSequence = mediaSequence;
      } else if (line.startsWith(TAG_VERSION)) {
        version = parseIntAttr(line, REGEX_VERSION);
      } else if (line.startsWith(TAG_MEDIA_DURATION)) {
        segmentDurationUs =
            (long) (parseDoubleAttr(line, REGEX_MEDIA_DURATION) * C.MICROS_PER_SECOND);
      } else if (line.startsWith(TAG_KEY)) {
        String method = parseStringAttr(line, REGEX_METHOD);
        isEncrypted = METHOD_AES128.equals(method);
        if (isEncrypted) {
          encryptionKeyUri = parseStringAttr(line, REGEX_URI);
          encryptionIV = parseOptionalStringAttr(line, REGEX_IV);
        } else {
          encryptionKeyUri = null;
          encryptionIV = null;
        }
      } else if (line.startsWith(TAG_BYTERANGE)) {
        String byteRange = parseStringAttr(line, REGEX_BYTERANGE);
        String[] splitByteRange = byteRange.split("@");
        segmentByteRangeLength = Long.parseLong(splitByteRange[0]);
        if (splitByteRange.length > 1) {
          segmentByteRangeOffset = Long.parseLong(splitByteRange[1]);
        }
      } else if (line.startsWith(TAG_DISCONTINUITY_SEQUENCE)) {
        hasDiscontinuitySequence = true;
        playlistDiscontinuitySequence = Integer.parseInt(line.substring(line.indexOf(':') + 1));
      } else if (line.equals(TAG_DISCONTINUITY)) {
        relativeDiscontinuitySequence++;
      } else if (line.startsWith(TAG_PROGRAM_DATE_TIME)) {
        if (playlistStartTimeUs == 0) {
          long programDatetimeUs =
              C.msToUs(Util.parseXsDateTime(line.substring(line.indexOf(':') + 1)));
          playlistStartTimeUs = programDatetimeUs - segmentStartTimeUs;
        }
      } else if (line.startsWith(TAG_DATERANGE)) {
        dateRanges.add(line);
      } else if (!line.startsWith("#")) {
        String segmentEncryptionIV;
        if (!isEncrypted) {
          segmentEncryptionIV = null;
        } else if (encryptionIV != null) {
          segmentEncryptionIV = encryptionIV;
        } else {
          segmentEncryptionIV = Integer.toHexString(segmentMediaSequence);
        }
        segmentMediaSequence++;
        if (segmentByteRangeLength == C.LENGTH_UNSET) {
          segmentByteRangeOffset = 0;
        }
        segments.add(new Segment(line, segmentDurationUs, relativeDiscontinuitySequence,
            segmentStartTimeUs, isEncrypted, encryptionKeyUri, segmentEncryptionIV,
            segmentByteRangeOffset, segmentByteRangeLength));
        segmentStartTimeUs += segmentDurationUs;
        segmentDurationUs = 0;
        if (segmentByteRangeLength != C.LENGTH_UNSET) {
          segmentByteRangeOffset += segmentByteRangeLength;
        }
        segmentByteRangeLength = C.LENGTH_UNSET;
      } else if (line.equals(TAG_INDEPENDENT_SEGMENTS)) {
        hasIndependentSegmentsTag = true;
      } else if (line.equals(TAG_ENDLIST)) {
        hasEndTag = true;
      }
    }
    return new HlsMediaPlaylist(playlistType, baseUri, tags, startOffsetUs, playlistStartTimeUs,
        hasDiscontinuitySequence, playlistDiscontinuitySequence, mediaSequence, version,
<<<<<<< HEAD
        targetDurationUs, hasIndependentSegmentsTag, hasEndTag, playlistStartTimeUs != 0,
        initializationSegment, segments);
=======
        targetDurationUs, hasEndTag, playlistStartTimeUs != 0, initializationSegment, segments,
        dateRanges);
>>>>>>> cbffc14f
  }

  private static int parseIntAttr(String line, Pattern pattern) throws ParserException {
    return Integer.parseInt(parseStringAttr(line, pattern));
  }

  private static double parseDoubleAttr(String line, Pattern pattern) throws ParserException {
    return Double.parseDouble(parseStringAttr(line, pattern));
  }

  private static String parseOptionalStringAttr(String line, Pattern pattern) {
    Matcher matcher = pattern.matcher(line);
    return matcher.find() ? matcher.group(1) : null;
  }

  private static String parseStringAttr(String line, Pattern pattern) throws ParserException {
    Matcher matcher = pattern.matcher(line);
    if (matcher.find() && matcher.groupCount() == 1) {
      return matcher.group(1);
    }
    throw new ParserException("Couldn't match " + pattern.pattern() + " in " + line);
  }

  private static boolean parseBooleanAttribute(String line, Pattern pattern, boolean defaultValue) {
    Matcher matcher = pattern.matcher(line);
    if (matcher.find()) {
      return matcher.group(1).equals(BOOLEAN_TRUE);
    }
    return defaultValue;
  }

  private static Pattern compileBooleanAttrPattern(String attribute) {
    return Pattern.compile(attribute + "=(" + BOOLEAN_FALSE + "|" + BOOLEAN_TRUE + ")");
  }

  private static class LineIterator {

    private final BufferedReader reader;
    private final Queue<String> extraLines;

    private String next;

    public LineIterator(Queue<String> extraLines, BufferedReader reader) {
      this.extraLines = extraLines;
      this.reader = reader;
    }

    public boolean hasNext() throws IOException {
      if (next != null) {
        return true;
      }
      if (!extraLines.isEmpty()) {
        next = extraLines.poll();
        return true;
      }
      while ((next = reader.readLine()) != null) {
        next = next.trim();
        if (!next.isEmpty()) {
          return true;
        }
      }
      return false;
    }

    public String next() throws IOException {
      String result = null;
      if (hasNext()) {
        result = next;
        next = null;
      }
      return result;
    }

  }

}<|MERGE_RESOLUTION|>--- conflicted
+++ resolved
@@ -275,11 +275,7 @@
     if (noClosedCaptions) {
       muxedCaptionFormats = Collections.emptyList();
     }
-<<<<<<< HEAD
     return new HlsMasterPlaylist(baseUri, tags, variants, audios, subtitles, muxedAudioFormat,
-=======
-    return new HlsMasterPlaylist(baseUri, variants, audios, subtitles, muxedAudioFormat,
->>>>>>> cbffc14f
         muxedCaptionFormats);
   }
 
@@ -301,11 +297,7 @@
     boolean hasEndTag = false;
     Segment initializationSegment = null;
     List<Segment> segments = new ArrayList<>();
-<<<<<<< HEAD
     List<String> tags = new ArrayList<>();
-=======
-    List<String> dateRanges = new ArrayList<>();
->>>>>>> cbffc14f
 
     long segmentDurationUs = 0;
     boolean hasDiscontinuitySequence = false;
@@ -390,8 +382,6 @@
               C.msToUs(Util.parseXsDateTime(line.substring(line.indexOf(':') + 1)));
           playlistStartTimeUs = programDatetimeUs - segmentStartTimeUs;
         }
-      } else if (line.startsWith(TAG_DATERANGE)) {
-        dateRanges.add(line);
       } else if (!line.startsWith("#")) {
         String segmentEncryptionIV;
         if (!isEncrypted) {
@@ -422,13 +412,8 @@
     }
     return new HlsMediaPlaylist(playlistType, baseUri, tags, startOffsetUs, playlistStartTimeUs,
         hasDiscontinuitySequence, playlistDiscontinuitySequence, mediaSequence, version,
-<<<<<<< HEAD
         targetDurationUs, hasIndependentSegmentsTag, hasEndTag, playlistStartTimeUs != 0,
         initializationSegment, segments);
-=======
-        targetDurationUs, hasEndTag, playlistStartTimeUs != 0, initializationSegment, segments,
-        dateRanges);
->>>>>>> cbffc14f
   }
 
   private static int parseIntAttr(String line, Pattern pattern) throws ParserException {
