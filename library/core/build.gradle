--- conflicted
+++ resolved
@@ -62,26 +62,16 @@
     compileOnly 'org.checkerframework:checker-qual:' + checkerframeworkVersion
     compileOnly 'org.checkerframework:checker-compat-qual:' + checkerframeworkVersionC
     compileOnly 'org.jetbrains.kotlin:kotlin-annotations-jvm:' + kotlinAnnotationsVersion
-<<<<<<< HEAD
     androidTestImplementation 'androidx.test:runner:' + androidXTestVersion
     androidTestImplementation 'androidx.test.ext:junit:' + androidXTestVersionJ
-=======
-    androidTestImplementation 'androidx.test:runner:' + androidxTestVersion
-    androidTestImplementation 'androidx.test.ext:junit:' + androidxTestVersion
->>>>>>> 75435b42
     androidTestImplementation 'com.google.truth:truth:' + truthVersion
     androidTestImplementation 'com.google.auto.value:auto-value-annotations:' + autoValueVersion
     androidTestImplementation 'com.linkedin.dexmaker:dexmaker:' + dexmakerVersion
     androidTestImplementation 'com.linkedin.dexmaker:dexmaker-mockito:' + dexmakerVersion
     androidTestImplementation 'org.mockito:mockito-core:' + mockitoVersion
     androidTestAnnotationProcessor 'com.google.auto.value:auto-value:' + autoValueVersion
-<<<<<<< HEAD
     testImplementation 'androidx.test:core:' + androidXTestVersion
     testImplementation 'androidx.test.ext:junit:' + androidXTestVersionJ
-=======
-    testImplementation 'androidx.test:core:' + androidxTestVersion
-    testImplementation 'androidx.test.ext:junit:' + androidxTestVersion
->>>>>>> 75435b42
     testImplementation 'com.google.truth:truth:' + truthVersion
     testImplementation 'org.mockito:mockito-core:' + mockitoVersion
     testImplementation 'org.robolectric:robolectric:' + robolectricVersion
