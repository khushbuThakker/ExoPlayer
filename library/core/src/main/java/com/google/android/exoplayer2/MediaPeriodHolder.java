/*
 * Copyright (C) 2018 The Android Open Source Project
 *
 * Licensed under the Apache License, Version 2.0 (the "License");
 * you may not use this file except in compliance with the License.
 * You may obtain a copy of the License at
 *
 *      http://www.apache.org/licenses/LICENSE-2.0
 *
 * Unless required by applicable law or agreed to in writing, software
 * distributed under the License is distributed on an "AS IS" BASIS,
 * WITHOUT WARRANTIES OR CONDITIONS OF ANY KIND, either express or implied.
 * See the License for the specific language governing permissions and
 * limitations under the License.
 */
package com.google.android.exoplayer2;

import static java.lang.Math.max;

import androidx.annotation.Nullable;
import com.google.android.exoplayer2.source.ClippingMediaPeriod;
import com.google.android.exoplayer2.source.EmptySampleStream;
import com.google.android.exoplayer2.source.MediaPeriod;
import com.google.android.exoplayer2.source.MediaSource.MediaPeriodId;
import com.google.android.exoplayer2.source.SampleStream;
import com.google.android.exoplayer2.source.TrackGroupArray;
import com.google.android.exoplayer2.trackselection.TrackSelection;
import com.google.android.exoplayer2.trackselection.TrackSelectionArray;
import com.google.android.exoplayer2.trackselection.TrackSelector;
import com.google.android.exoplayer2.trackselection.TrackSelectorResult;
import com.google.android.exoplayer2.upstream.Allocator;
import com.google.android.exoplayer2.util.Assertions;
import com.google.android.exoplayer2.util.Log;
import org.checkerframework.checker.nullness.compatqual.NullableType;

/** Holds a {@link MediaPeriod} with information required to play it as part of a timeline. */
/* package */ final class MediaPeriodHolder {

  private static final String TAG = "MediaPeriodHolder";

  /** The {@link MediaPeriod} wrapped by this class. */
  public final MediaPeriod mediaPeriod;
  /** The unique timeline period identifier the media period belongs to. */
  public final Object uid;
  /**
   * The sample streams for each renderer associated with this period. May contain null elements.
   */
  public final @NullableType SampleStream[] sampleStreams;

  /** Whether the media period has finished preparing. */
  public boolean prepared;
  /** Whether any of the tracks of this media period are enabled. */
  public boolean hasEnabledTracks;
  /** {@link MediaPeriodInfo} about this media period. */
  public MediaPeriodInfo info;
  /**
   * Whether all required renderers have been enabled with the {@link #sampleStreams} for this
   * {@link #mediaPeriod}. This means either {@link Renderer#enable(RendererConfiguration, Format[],
   * SampleStream, long, boolean, boolean, long)} or {@link Renderer#replaceStream(Format[],
   * SampleStream, long)} has been called.
   */
  public boolean allRenderersEnabled;

  private final boolean[] mayRetainStreamFlags;
  private final RendererCapabilities[] rendererCapabilities;
  private final TrackSelector trackSelector;
  private final MediaSourceList mediaSourceList;

  @Nullable private MediaPeriodHolder next;
  private TrackGroupArray trackGroups;
  private TrackSelectorResult trackSelectorResult;
  private long rendererPositionOffsetUs;

  /**
   * Creates a new holder with information required to play it as part of a timeline.
   *
   * @param rendererCapabilities The renderer capabilities.
   * @param rendererPositionOffsetUs The renderer time of the start of the period, in microseconds.
   * @param trackSelector The track selector.
   * @param allocator The allocator.
   * @param mediaSourceList The playlist.
   * @param info Information used to identify this media period in its timeline period.
   * @param emptyTrackSelectorResult A {@link TrackSelectorResult} with empty selections for each
   *     renderer.
   */
  public MediaPeriodHolder(
      RendererCapabilities[] rendererCapabilities,
      long rendererPositionOffsetUs,
      TrackSelector trackSelector,
      Allocator allocator,
      MediaSourceList mediaSourceList,
      MediaPeriodInfo info,
      TrackSelectorResult emptyTrackSelectorResult) {
    this.rendererCapabilities = rendererCapabilities;
    this.rendererPositionOffsetUs = rendererPositionOffsetUs;
    this.trackSelector = trackSelector;
    this.mediaSourceList = mediaSourceList;
    this.uid = info.id.periodUid;
    this.info = info;
    this.trackGroups = TrackGroupArray.EMPTY;
    this.trackSelectorResult = emptyTrackSelectorResult;
    sampleStreams = new SampleStream[rendererCapabilities.length];
    mayRetainStreamFlags = new boolean[rendererCapabilities.length];
    mediaPeriod =
        createMediaPeriod(
            info.id, mediaSourceList, allocator, info.startPositionUs, info.endPositionUs);
  }

  /**
   * Converts time relative to the start of the period to the respective renderer time using {@link
   * #getRendererOffset()}, in microseconds.
   */
  public long toRendererTime(long periodTimeUs) {
    return periodTimeUs + getRendererOffset();
  }

  /**
   * Converts renderer time to the respective time relative to the start of the period using {@link
   * #getRendererOffset()}, in microseconds.
   */
  public long toPeriodTime(long rendererTimeUs) {
    return rendererTimeUs - getRendererOffset();
  }

  /** Returns the renderer time of the start of the period, in microseconds. */
  public long getRendererOffset() {
    return rendererPositionOffsetUs;
  }

  /**
   * Sets the renderer time of the start of the period, in microseconds.
   *
   * @param rendererPositionOffsetUs The new renderer position offset, in microseconds.
   */
  public void setRendererOffset(long rendererPositionOffsetUs) {
    this.rendererPositionOffsetUs = rendererPositionOffsetUs;
  }

  /** Returns start position of period in renderer time. */
  public long getStartPositionRendererTime() {
    return info.startPositionUs + rendererPositionOffsetUs;
  }

  /** Returns whether the period is fully buffered. */
  public boolean isFullyBuffered() {
    return prepared
        && (!hasEnabledTracks || mediaPeriod.getBufferedPositionUs() == C.TIME_END_OF_SOURCE);
  }

  /**
   * Returns the buffered position in microseconds. If the period is buffered to the end, then the
   * period duration is returned.
   *
   * @return The buffered position in microseconds.
   */
  public long getBufferedPositionUs() {
    if (!prepared) {
      return info.startPositionUs;
    }
    long bufferedPositionUs =
        hasEnabledTracks ? mediaPeriod.getBufferedPositionUs() : C.TIME_END_OF_SOURCE;
    return bufferedPositionUs == C.TIME_END_OF_SOURCE ? info.durationUs : bufferedPositionUs;
  }

  /**
   * Returns the next load time relative to the start of the period, or {@link C#TIME_END_OF_SOURCE}
   * if loading has finished.
   */
  public long getNextLoadPositionUs() {
    return !prepared ? 0 : mediaPeriod.getNextLoadPositionUs();
  }

  /**
   * Handles period preparation.
   *
   * @param playbackSpeed The current playback speed.
   * @param timeline The current {@link Timeline}.
   * @throws ExoPlaybackException If an error occurs during track selection.
   */
  public void handlePrepared(float playbackSpeed, Timeline timeline) throws ExoPlaybackException {
    prepared = true;
    trackGroups = mediaPeriod.getTrackGroups();
    TrackSelectorResult selectorResult = selectTracks(playbackSpeed, timeline);
    long requestedStartPositionUs = info.startPositionUs;
    if (info.durationUs != C.TIME_UNSET && requestedStartPositionUs >= info.durationUs) {
      // Make sure start position doesn't exceed period duration.
<<<<<<< HEAD
      requestedStartPositionUs = 0;//Math.max(0, info.durationUs - 1);
=======
      requestedStartPositionUs = max(0, info.durationUs - 1);
>>>>>>> 1ed5d8b5
    }
    long newStartPositionUs =
        applyTrackSelection(
            selectorResult, requestedStartPositionUs, /* forceRecreateStreams= */ false);
    rendererPositionOffsetUs += info.startPositionUs - newStartPositionUs;
    info = info.copyWithStartPositionUs(newStartPositionUs);
  }

  /**
   * Reevaluates the buffer of the media period at the given renderer position. Should only be
   * called if this is the loading media period.
   *
   * @param rendererPositionUs The playing position in renderer time, in microseconds.
   */
  public void reevaluateBuffer(long rendererPositionUs) {
    Assertions.checkState(isLoadingMediaPeriod());
    if (prepared) {
      mediaPeriod.reevaluateBuffer(toPeriodTime(rendererPositionUs));
    }
  }

  /**
   * Continues loading the media period at the given renderer position. Should only be called if
   * this is the loading media period.
   *
   * @param rendererPositionUs The load position in renderer time, in microseconds.
   */
  public void continueLoading(long rendererPositionUs) {
    Assertions.checkState(isLoadingMediaPeriod());
    long loadingPeriodPositionUs = toPeriodTime(rendererPositionUs);
    mediaPeriod.continueLoading(loadingPeriodPositionUs);
  }

  /**
   * Selects tracks for the period. Must only be called if {@link #prepared} is {@code true}.
   *
   * <p>The new track selection needs to be applied with {@link
   * #applyTrackSelection(TrackSelectorResult, long, boolean)} before taking effect.
   *
   * @param playbackSpeed The current playback speed.
   * @param timeline The current {@link Timeline}.
   * @return The {@link TrackSelectorResult}.
   * @throws ExoPlaybackException If an error occurs during track selection.
   */
  public TrackSelectorResult selectTracks(float playbackSpeed, Timeline timeline)
      throws ExoPlaybackException {
    TrackSelectorResult selectorResult =
        trackSelector.selectTracks(rendererCapabilities, getTrackGroups(), info.id, timeline);
    for (TrackSelection trackSelection : selectorResult.selections.getAll()) {
      if (trackSelection != null) {
        trackSelection.onPlaybackSpeed(playbackSpeed);
      }
    }
    return selectorResult;
  }

  /**
   * Applies a {@link TrackSelectorResult} to the period.
   *
   * @param trackSelectorResult The {@link TrackSelectorResult} to apply.
   * @param positionUs The position relative to the start of the period at which to apply the new
   *     track selections, in microseconds.
   * @param forceRecreateStreams Whether all streams are forced to be recreated.
   * @return The actual position relative to the start of the period at which the new track
   *     selections are applied.
   */
  public long applyTrackSelection(
      TrackSelectorResult trackSelectorResult, long positionUs, boolean forceRecreateStreams) {
    return applyTrackSelection(
        trackSelectorResult,
        positionUs,
        forceRecreateStreams,
        new boolean[rendererCapabilities.length]);
  }

  /**
   * Applies a {@link TrackSelectorResult} to the period.
   *
   * @param newTrackSelectorResult The {@link TrackSelectorResult} to apply.
   * @param positionUs The position relative to the start of the period at which to apply the new
   *     track selections, in microseconds.
   * @param forceRecreateStreams Whether all streams are forced to be recreated.
   * @param streamResetFlags Will be populated to indicate which streams have been reset or were
   *     newly created.
   * @return The actual position relative to the start of the period at which the new track
   *     selections are applied.
   */
  public long applyTrackSelection(
      TrackSelectorResult newTrackSelectorResult,
      long positionUs,
      boolean forceRecreateStreams,
      boolean[] streamResetFlags) {
    for (int i = 0; i < newTrackSelectorResult.length; i++) {
      mayRetainStreamFlags[i] =
          !forceRecreateStreams && newTrackSelectorResult.isEquivalent(trackSelectorResult, i);
    }

    // Undo the effect of previous call to associate no-sample renderers with empty tracks
    // so the mediaPeriod receives back whatever it sent us before.
    disassociateNoSampleRenderersWithEmptySampleStream(sampleStreams);
    disableTrackSelectionsInResult();
    trackSelectorResult = newTrackSelectorResult;
    enableTrackSelectionsInResult();
    // Disable streams on the period and get new streams for updated/newly-enabled tracks.
    TrackSelectionArray trackSelections = newTrackSelectorResult.selections;
    positionUs =
        mediaPeriod.selectTracks(
            trackSelections.getAll(),
            mayRetainStreamFlags,
            sampleStreams,
            streamResetFlags,
            positionUs);
    associateNoSampleRenderersWithEmptySampleStream(sampleStreams);

    // Update whether we have enabled tracks and check that the expected streams are non-null.
    hasEnabledTracks = false;
    for (int i = 0; i < sampleStreams.length; i++) {
      if (sampleStreams[i] != null) {
        Assertions.checkState(newTrackSelectorResult.isRendererEnabled(i));
        // hasEnabledTracks should be true only when non-empty streams exists.
        if (rendererCapabilities[i].getTrackType() != C.TRACK_TYPE_NONE) {
          hasEnabledTracks = true;
        }
      } else {
        Assertions.checkState(trackSelections.get(i) == null);
      }
    }
    return positionUs;
  }

  /** Releases the media period. No other method should be called after the release. */
  public void release() {
    disableTrackSelectionsInResult();
    releaseMediaPeriod(info.endPositionUs, mediaSourceList, mediaPeriod);
  }

  /**
   * Sets the next media period holder in the queue.
   *
   * @param nextMediaPeriodHolder The next holder, or null if this will be the new loading media
   *     period holder at the end of the queue.
   */
  public void setNext(@Nullable MediaPeriodHolder nextMediaPeriodHolder) {
    if (nextMediaPeriodHolder == next) {
      return;
    }
    disableTrackSelectionsInResult();
    next = nextMediaPeriodHolder;
    enableTrackSelectionsInResult();
  }

  /**
   * Returns the next media period holder in the queue, or null if this is the last media period
   * (and thus the loading media period).
   */
  @Nullable
  public MediaPeriodHolder getNext() {
    return next;
  }

  /** Returns the {@link TrackGroupArray} exposed by this media period. */
  public TrackGroupArray getTrackGroups() {
    return trackGroups;
  }

  /** Returns the {@link TrackSelectorResult} which is currently applied. */
  public TrackSelectorResult getTrackSelectorResult() {
    return trackSelectorResult;
  }

  private void enableTrackSelectionsInResult() {
    if (!isLoadingMediaPeriod()) {
      return;
    }
    for (int i = 0; i < trackSelectorResult.length; i++) {
      boolean rendererEnabled = trackSelectorResult.isRendererEnabled(i);
      TrackSelection trackSelection = trackSelectorResult.selections.get(i);
      if (rendererEnabled && trackSelection != null) {
        trackSelection.enable();
      }
    }
  }

  private void disableTrackSelectionsInResult() {
    if (!isLoadingMediaPeriod()) {
      return;
    }
    for (int i = 0; i < trackSelectorResult.length; i++) {
      boolean rendererEnabled = trackSelectorResult.isRendererEnabled(i);
      TrackSelection trackSelection = trackSelectorResult.selections.get(i);
      if (rendererEnabled && trackSelection != null) {
        trackSelection.disable();
      }
    }
  }

  /**
   * For each renderer of type {@link C#TRACK_TYPE_NONE}, we will remove the {@link
   * EmptySampleStream} that was associated with it.
   */
  private void disassociateNoSampleRenderersWithEmptySampleStream(
      @NullableType SampleStream[] sampleStreams) {
    for (int i = 0; i < rendererCapabilities.length; i++) {
      if (rendererCapabilities[i].getTrackType() == C.TRACK_TYPE_NONE) {
        sampleStreams[i] = null;
      }
    }
  }

  /**
   * For each renderer of type {@link C#TRACK_TYPE_NONE} that was enabled, we will associate it with
   * an {@link EmptySampleStream}.
   */
  private void associateNoSampleRenderersWithEmptySampleStream(
      @NullableType SampleStream[] sampleStreams) {
    for (int i = 0; i < rendererCapabilities.length; i++) {
      if (rendererCapabilities[i].getTrackType() == C.TRACK_TYPE_NONE
          && trackSelectorResult.isRendererEnabled(i)) {
        sampleStreams[i] = new EmptySampleStream();
      }
    }
  }

  private boolean isLoadingMediaPeriod() {
    return next == null;
  }

  /** Returns a media period corresponding to the given {@code id}. */
  private static MediaPeriod createMediaPeriod(
      MediaPeriodId id,
      MediaSourceList mediaSourceList,
      Allocator allocator,
      long startPositionUs,
      long endPositionUs) {
    MediaPeriod mediaPeriod = mediaSourceList.createPeriod(id, allocator, startPositionUs);
    if (endPositionUs != C.TIME_UNSET && endPositionUs != C.TIME_END_OF_SOURCE) {
      mediaPeriod =
          new ClippingMediaPeriod(
              mediaPeriod, /* enableInitialDiscontinuity= */ true, /* startUs= */ 0, endPositionUs);
    }
    return mediaPeriod;
  }

  /** Releases the given {@code mediaPeriod}, logging and suppressing any errors. */
  private static void releaseMediaPeriod(
      long endPositionUs, MediaSourceList mediaSourceList, MediaPeriod mediaPeriod) {
    try {
      if (endPositionUs != C.TIME_UNSET && endPositionUs != C.TIME_END_OF_SOURCE) {
        mediaSourceList.releasePeriod(((ClippingMediaPeriod) mediaPeriod).mediaPeriod);
      } else {
        mediaSourceList.releasePeriod(mediaPeriod);
      }
    } catch (RuntimeException e) {
      // There's nothing we can do.
      Log.e(TAG, "Period release failed.", e);
    }
  }
}<|MERGE_RESOLUTION|>--- conflicted
+++ resolved
@@ -184,11 +184,7 @@
     long requestedStartPositionUs = info.startPositionUs;
     if (info.durationUs != C.TIME_UNSET && requestedStartPositionUs >= info.durationUs) {
       // Make sure start position doesn't exceed period duration.
-<<<<<<< HEAD
-      requestedStartPositionUs = 0;//Math.max(0, info.durationUs - 1);
-=======
-      requestedStartPositionUs = max(0, info.durationUs - 1);
->>>>>>> 1ed5d8b5
+      requestedStartPositionUs = 0;//max(0, info.durationUs - 1);
     }
     long newStartPositionUs =
         applyTrackSelection(
