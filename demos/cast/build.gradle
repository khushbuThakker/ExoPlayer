// Copyright (C) 2017 The Android Open Source Project
//
// Licensed under the Apache License, Version 2.0 (the "License");
// you may not use this file except in compliance with the License.
// You may obtain a copy of the License at
//
//      http://www.apache.org/licenses/LICENSE-2.0
//
// Unless required by applicable law or agreed to in writing, software
// distributed under the License is distributed on an "AS IS" BASIS,
// WITHOUT WARRANTIES OR CONDITIONS OF ANY KIND, either express or implied.
// See the License for the specific language governing permissions and
// limitations under the License.
apply from: '../../constants.gradle'
apply plugin: 'com.android.application'

android {
    compileSdkVersion project.ext.compileSdkVersion

    compileOptions {
        sourceCompatibility JavaVersion.VERSION_1_8
        targetCompatibility JavaVersion.VERSION_1_8
    }

    defaultConfig {
        versionName project.ext.releaseVersion
        versionCode project.ext.releaseVersionCode
        minSdkVersion project.ext.minSdkVersion
        targetSdkVersion project.ext.appTargetSdkVersion
    }

    buildTypes {
        release {
            shrinkResources true
            minifyEnabled true
            proguardFiles = [
                "proguard-rules.txt",
                getDefaultProguardFile('proguard-android.txt')
            ]
        }
        debug {
            jniDebuggable = true
        }
    }

    lintOptions {
        // The demo app isn't indexed and doesn't have translations.
        disable 'GoogleAppIndexingWarning','MissingTranslation'
    }
}

dependencies {
    implementation project(modulePrefix + 'library-core')
    implementation project(modulePrefix + 'library-dash')
    implementation project(modulePrefix + 'library-hls')
    implementation project(modulePrefix + 'library-smoothstreaming')
    implementation project(modulePrefix + 'library-ui')
    implementation project(modulePrefix + 'extension-cast')
<<<<<<< HEAD
    implementation 'com.google.android.material:material:1.0.0'
    implementation 'androidx.legacy:legacy-support-v4:1.0.0'
    implementation 'androidx.appcompat:appcompat:1.1.0'
=======
    implementation 'androidx.appcompat:appcompat:' + androidxAppCompatVersion
>>>>>>> 76962d50
    implementation 'androidx.recyclerview:recyclerview:1.0.0'
    implementation 'com.google.android.material:material:1.0.0'
}

apply plugin: 'com.google.android.gms.strict-version-matcher-plugin'<|MERGE_RESOLUTION|>--- conflicted
+++ resolved
@@ -56,13 +56,7 @@
     implementation project(modulePrefix + 'library-smoothstreaming')
     implementation project(modulePrefix + 'library-ui')
     implementation project(modulePrefix + 'extension-cast')
-<<<<<<< HEAD
-    implementation 'com.google.android.material:material:1.0.0'
-    implementation 'androidx.legacy:legacy-support-v4:1.0.0'
-    implementation 'androidx.appcompat:appcompat:1.1.0'
-=======
     implementation 'androidx.appcompat:appcompat:' + androidxAppCompatVersion
->>>>>>> 76962d50
     implementation 'androidx.recyclerview:recyclerview:1.0.0'
     implementation 'com.google.android.material:material:1.0.0'
 }
