--- conflicted
+++ resolved
@@ -123,11 +123,8 @@
     new Sample("Apple AAC media playlist",
         "https://devimages.apple.com.edgekey.net/streaming/examples/bipbop_4x3/gear0/"
         + "prog_index.m3u8", DemoUtil.TYPE_HLS),
-<<<<<<< HEAD
-=======
     new Sample("Apple ID3 metadata", "http://devimages.apple.com/samplecode/adDemo/ad.m3u8",
         DemoUtil.TYPE_HLS),
->>>>>>> 5ca5df0b
   };
 
   public static final Sample[] MISC = new Sample[] {
