/*
 * Copyright (C) 2014 The Android Open Source Project
 *
 * Licensed under the Apache License, Version 2.0 (the "License");
 * you may not use this file except in compliance with the License.
 * You may obtain a copy of the License at
 *
 *      http://www.apache.org/licenses/LICENSE-2.0
 *
 * Unless required by applicable law or agreed to in writing, software
 * distributed under the License is distributed on an "AS IS" BASIS,
 * WITHOUT WARRANTIES OR CONDITIONS OF ANY KIND, either express or implied.
 * See the License for the specific language governing permissions and
 * limitations under the License.
 */
package com.google.android.exoplayer.demo.simple;

import com.google.android.exoplayer.ExoPlaybackException;
import com.google.android.exoplayer.ExoPlayer;
import com.google.android.exoplayer.MediaCodecAudioTrackRenderer;
import com.google.android.exoplayer.MediaCodecTrackRenderer.DecoderInitializationException;
import com.google.android.exoplayer.MediaCodecVideoTrackRenderer;
import com.google.android.exoplayer.VideoSurfaceView;
import com.google.android.exoplayer.demo.DemoUtil;
import com.google.android.exoplayer.demo.R;
import com.google.android.exoplayer.util.PlayerControl;

import android.app.Activity;
import android.content.Intent;
import android.media.MediaCodec.CryptoException;
import android.net.Uri;
import android.os.Bundle;
import android.os.Handler;
import android.util.Log;
import android.view.MotionEvent;
import android.view.Surface;
import android.view.SurfaceHolder;
import android.view.View;
import android.view.View.OnTouchListener;
import android.widget.MediaController;
import android.widget.Toast;

/**
 * An activity that plays media using {@link ExoPlayer}.
 */
public class SimplePlayerActivity extends Activity implements SurfaceHolder.Callback,
    ExoPlayer.Listener, MediaCodecVideoTrackRenderer.EventListener {

  /**
   * Builds renderers for the player.
   */
  public interface RendererBuilder {

    void buildRenderers(RendererBuilderCallback callback);

  }

  public static final int RENDERER_COUNT = 2;
  public static final int TYPE_VIDEO = 0;
  public static final int TYPE_AUDIO = 1;

  private static final String TAG = "PlayerActivity";

  private MediaController mediaController;
  private Handler mainHandler;
  private View shutterView;
  private VideoSurfaceView surfaceView;

  private ExoPlayer player;
  private RendererBuilder builder;
  private RendererBuilderCallback callback;
  private MediaCodecVideoTrackRenderer videoRenderer;

  private boolean autoPlay = true;
  private long playerPosition;

  private Uri contentUri;
  private int contentType;
  private String contentId;

  // Activity lifecycle

  @Override
  public void onCreate(Bundle savedInstanceState) {
    super.onCreate(savedInstanceState);

    Intent intent = getIntent();
    contentUri = intent.getData();
    contentType = intent.getIntExtra(DemoUtil.CONTENT_TYPE_EXTRA, DemoUtil.TYPE_OTHER);
    contentId = intent.getStringExtra(DemoUtil.CONTENT_ID_EXTRA);

    mainHandler = new Handler(getMainLooper());
    builder = getRendererBuilder();

    setContentView(R.layout.player_activity_simple);
    View root = findViewById(R.id.root);
    root.setOnTouchListener(new OnTouchListener() {
      @Override
      public boolean onTouch(View arg0, MotionEvent arg1) {
        if (arg1.getAction() == MotionEvent.ACTION_DOWN) {
          toggleControlsVisibility();
        }
        return true;
      }
    });

    mediaController = new MediaController(this);
    mediaController.setAnchorView(root);
    shutterView = findViewById(R.id.shutter);
    surfaceView = (VideoSurfaceView) findViewById(R.id.surface_view);
    surfaceView.getHolder().addCallback(this);

    DemoUtil.setDefaultCookieManager();
  }

  @Override
  public void onResume() {
    super.onResume();
    // Setup the player
    player = ExoPlayer.Factory.newInstance(RENDERER_COUNT, 1000, 5000);
    player.addListener(this);
    player.seekTo(playerPosition);
    // Build the player controls
    mediaController.setMediaPlayer(new PlayerControl(player));
    mediaController.setEnabled(true);
    // Request the renderers
    callback = new RendererBuilderCallback();
    builder.buildRenderers(callback);
  }

  @Override
  public void onPause() {
    super.onPause();
    // Release the player
    if (player != null) {
      playerPosition = player.getCurrentPosition();
      player.release();
      player = null;
    }
    callback = null;
    videoRenderer = null;
    shutterView.setVisibility(View.VISIBLE);
  }

  // Public methods

  public Handler getMainHandler() {
    return mainHandler;
  }

  // Internal methods

  private void toggleControlsVisibility()  {
    if (mediaController.isShowing()) {
      mediaController.hide();
    } else {
      mediaController.show(0);
    }
  }

  private RendererBuilder getRendererBuilder() {
    String userAgent = DemoUtil.getUserAgent(this);
    switch (contentType) {
      case DemoUtil.TYPE_SS:
        return new SmoothStreamingRendererBuilder(this, userAgent, contentUri.toString(),
            contentId);
<<<<<<< HEAD
      case DemoUtil.TYPE_DASH_VOD:
        return new DashVodRendererBuilder(this, userAgent, contentUri.toString(), contentId);
      case DemoUtil.TYPE_HLS:
        return new HlsRendererBuilder(this, userAgent, contentUri.toString(), contentId);
=======
      case DemoUtil.TYPE_DASH:
        return new DashRendererBuilder(this, userAgent, contentUri.toString(), contentId);
>>>>>>> 4efc0abd
      default:
        return new DefaultRendererBuilder(this, contentUri);
    }
  }

  private void onRenderers(RendererBuilderCallback callback,
      MediaCodecVideoTrackRenderer videoRenderer, MediaCodecAudioTrackRenderer audioRenderer) {
    if (this.callback != callback) {
      return;
    }
    this.callback = null;
    this.videoRenderer = videoRenderer;
    player.prepare(videoRenderer, audioRenderer);
    maybeStartPlayback();
  }

  private void maybeStartPlayback() {
    Surface surface = surfaceView.getHolder().getSurface();
    if (videoRenderer == null || surface == null || !surface.isValid()) {
      // We're not ready yet.
      return;
    }
    player.sendMessage(videoRenderer, MediaCodecVideoTrackRenderer.MSG_SET_SURFACE, surface);
    if (autoPlay) {
      player.setPlayWhenReady(true);
      autoPlay = false;
    }
  }

  private void onRenderersError(RendererBuilderCallback callback, Exception e) {
    if (this.callback != callback) {
      return;
    }
    this.callback = null;
    onError(e);
  }

  private void onError(Exception e) {
    Log.e(TAG, "Playback failed", e);
    Toast.makeText(this, R.string.failed, Toast.LENGTH_SHORT).show();
    finish();
  }

  // ExoPlayer.Listener implementation

  @Override
  public void onPlayerStateChanged(boolean playWhenReady, int playbackState) {
    // Do nothing.
  }

  @Override
  public void onPlayWhenReadyCommitted() {
    // Do nothing.
  }

  @Override
  public void onPlayerError(ExoPlaybackException e) {
    onError(e);
  }

  // MediaCodecVideoTrackRenderer.Listener

  @Override
  public void onVideoSizeChanged(int width, int height, float pixelWidthHeightRatio) {
    surfaceView.setVideoWidthHeightRatio(
        height == 0 ? 1 : (pixelWidthHeightRatio * width) / height);
  }

  @Override
  public void onDrawnToSurface(Surface surface) {
    shutterView.setVisibility(View.GONE);
  }

  @Override
  public void onDroppedFrames(int count, long elapsed) {
    Log.d(TAG, "Dropped frames: " + count);
  }

  @Override
  public void onDecoderInitializationError(DecoderInitializationException e) {
    // This is for informational purposes only. Do nothing.
  }

  @Override
  public void onCryptoError(CryptoException e) {
    // This is for informational purposes only. Do nothing.
  }

  // SurfaceHolder.Callback implementation

  @Override
  public void surfaceCreated(SurfaceHolder holder) {
    maybeStartPlayback();
  }

  @Override
  public void surfaceChanged(SurfaceHolder holder, int format, int width, int height) {
    // Do nothing.
  }

  @Override
  public void surfaceDestroyed(SurfaceHolder holder) {
    if (videoRenderer != null) {
      player.blockingSendMessage(videoRenderer, MediaCodecVideoTrackRenderer.MSG_SET_SURFACE, null);
    }
  }

  /* package */ final class RendererBuilderCallback {

    public void onRenderers(MediaCodecVideoTrackRenderer videoRenderer,
        MediaCodecAudioTrackRenderer audioRenderer) {
      SimplePlayerActivity.this.onRenderers(this, videoRenderer, audioRenderer);
    }

    public void onRenderersError(Exception e) {
      SimplePlayerActivity.this.onRenderersError(this, e);
    }

  }

}<|MERGE_RESOLUTION|>--- conflicted
+++ resolved
@@ -164,15 +164,10 @@
       case DemoUtil.TYPE_SS:
         return new SmoothStreamingRendererBuilder(this, userAgent, contentUri.toString(),
             contentId);
-<<<<<<< HEAD
-      case DemoUtil.TYPE_DASH_VOD:
-        return new DashVodRendererBuilder(this, userAgent, contentUri.toString(), contentId);
+      case DemoUtil.TYPE_DASH:
+        return new DashRendererBuilder(this, userAgent, contentUri.toString(), contentId);
       case DemoUtil.TYPE_HLS:
         return new HlsRendererBuilder(this, userAgent, contentUri.toString(), contentId);
-=======
-      case DemoUtil.TYPE_DASH:
-        return new DashRendererBuilder(this, userAgent, contentUri.toString(), contentId);
->>>>>>> 4efc0abd
       default:
         return new DefaultRendererBuilder(this, contentUri);
     }
