// Copyright (C) 2016 The Android Open Source Project
//
// Licensed under the Apache License, Version 2.0 (the "License");
// you may not use this file except in compliance with the License.
// You may obtain a copy of the License at
//
//      http://www.apache.org/licenses/LICENSE-2.0
//
// Unless required by applicable law or agreed to in writing, software
// distributed under the License is distributed on an "AS IS" BASIS,
// WITHOUT WARRANTIES OR CONDITIONS OF ANY KIND, either express or implied.
// See the License for the specific language governing permissions and
// limitations under the License.
apply from: '../../constants.gradle'
apply plugin: 'com.android.library'

android {
    compileSdkVersion project.ext.compileSdkVersion

    compileOptions {
        sourceCompatibility JavaVersion.VERSION_1_8
        targetCompatibility JavaVersion.VERSION_1_8
    }

    defaultConfig {
        minSdkVersion project.ext.minSdkVersion
        targetSdkVersion project.ext.targetSdkVersion
        consumerProguardFiles 'proguard-rules.txt'
        testInstrumentationRunner 'androidx.test.runner.AndroidJUnitRunner'
    }

    sourceSets.main {
        jniLibs.srcDir 'src/main/libs'
        jni.srcDirs = [] // Disable the automatic ndk-build call by Android Studio.
    }

    testOptions.unitTests.includeAndroidResources = true
}

dependencies {
    implementation project(modulePrefix + 'library-core')
    implementation 'androidx.annotation:annotation:' + androidxAnnotationVersion
    testImplementation project(modulePrefix + 'testutils')
    testImplementation 'org.robolectric:robolectric:' + robolectricVersion
<<<<<<< HEAD
    androidTestImplementation 'androidx.test:runner:' + androidXTestVersion
    androidTestImplementation 'androidx.test.ext:junit:' + androidXTestVersionJ
=======
    androidTestImplementation 'androidx.test:runner:' + androidxTestVersion
    androidTestImplementation 'androidx.test.ext:junit:' + androidxTestVersion
>>>>>>> 75435b42
    androidTestImplementation 'com.google.truth:truth:' + truthVersion
}

ext {
    javadocTitle = 'VP9 extension'
}
apply from: '../../javadoc_library.gradle'<|MERGE_RESOLUTION|>--- conflicted
+++ resolved
@@ -42,13 +42,8 @@
     implementation 'androidx.annotation:annotation:' + androidxAnnotationVersion
     testImplementation project(modulePrefix + 'testutils')
     testImplementation 'org.robolectric:robolectric:' + robolectricVersion
-<<<<<<< HEAD
     androidTestImplementation 'androidx.test:runner:' + androidXTestVersion
     androidTestImplementation 'androidx.test.ext:junit:' + androidXTestVersionJ
-=======
-    androidTestImplementation 'androidx.test:runner:' + androidxTestVersion
-    androidTestImplementation 'androidx.test.ext:junit:' + androidxTestVersion
->>>>>>> 75435b42
     androidTestImplementation 'com.google.truth:truth:' + truthVersion
 }
 
