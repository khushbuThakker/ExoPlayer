// Copyright (C) 2016 The Android Open Source Project
//
// Licensed under the Apache License, Version 2.0 (the "License");
// you may not use this file except in compliance with the License.
// You may obtain a copy of the License at
//
//      http://www.apache.org/licenses/LICENSE-2.0
//
// Unless required by applicable law or agreed to in writing, software
// distributed under the License is distributed on an "AS IS" BASIS,
// WITHOUT WARRANTIES OR CONDITIONS OF ANY KIND, either express or implied.
// See the License for the specific language governing permissions and
// limitations under the License.
apply from: '../../constants.gradle'
apply plugin: 'com.android.library'

android {
    compileSdkVersion project.ext.compileSdkVersion

    compileOptions {
        sourceCompatibility JavaVersion.VERSION_1_8
        targetCompatibility JavaVersion.VERSION_1_8
    }

    defaultConfig {
        minSdkVersion project.ext.minSdkVersion
        targetSdkVersion project.ext.targetSdkVersion
        consumerProguardFiles 'proguard-rules.txt'
        testInstrumentationRunner 'androidx.test.runner.AndroidJUnitRunner'
    }

    sourceSets.main {
        jniLibs.srcDir 'src/main/libs'
        jni.srcDirs = [] // Disable the automatic ndk-build call by Android Studio.
    }

    testOptions.unitTests.includeAndroidResources = true
}

dependencies {
    implementation project(modulePrefix + 'library-core')
<<<<<<< HEAD
    implementation 'androidx.annotation:annotation:1.1.0'
    testImplementation project(modulePrefix + 'testutils-robolectric')
    androidTestImplementation 'androidx.test:runner:' + androidXTestVersion
    androidTestImplementation 'androidx.test.ext:junit:' + androidXTestVersionJ
    androidTestImplementation 'androidx.test.ext:truth:' + androidXTestVersion
=======
    implementation 'androidx.annotation:annotation:' + androidxAnnotationVersion
    testImplementation project(modulePrefix + 'testutils')
    testImplementation 'org.robolectric:robolectric:' + robolectricVersion
    androidTestImplementation 'androidx.test:runner:' + androidxTestRunnerVersion
    androidTestImplementation 'androidx.test.ext:junit:' + androidxTestJUnitVersion
    androidTestImplementation 'com.google.truth:truth:' + truthVersion
>>>>>>> 76962d50
}

ext {
    javadocTitle = 'VP9 extension'
}
apply from: '../../javadoc_library.gradle'<|MERGE_RESOLUTION|>--- conflicted
+++ resolved
@@ -39,20 +39,12 @@
 
 dependencies {
     implementation project(modulePrefix + 'library-core')
-<<<<<<< HEAD
-    implementation 'androidx.annotation:annotation:1.1.0'
-    testImplementation project(modulePrefix + 'testutils-robolectric')
-    androidTestImplementation 'androidx.test:runner:' + androidXTestVersion
-    androidTestImplementation 'androidx.test.ext:junit:' + androidXTestVersionJ
-    androidTestImplementation 'androidx.test.ext:truth:' + androidXTestVersion
-=======
     implementation 'androidx.annotation:annotation:' + androidxAnnotationVersion
     testImplementation project(modulePrefix + 'testutils')
     testImplementation 'org.robolectric:robolectric:' + robolectricVersion
     androidTestImplementation 'androidx.test:runner:' + androidxTestRunnerVersion
     androidTestImplementation 'androidx.test.ext:junit:' + androidxTestJUnitVersion
     androidTestImplementation 'com.google.truth:truth:' + truthVersion
->>>>>>> 76962d50
 }
 
 ext {
