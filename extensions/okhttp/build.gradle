// Copyright (C) 2016 The Android Open Source Project
//
// Licensed under the Apache License, Version 2.0 (the "License");
// you may not use this file except in compliance with the License.
// You may obtain a copy of the License at
//
//      http://www.apache.org/licenses/LICENSE-2.0
//
// Unless required by applicable law or agreed to in writing, software
// distributed under the License is distributed on an "AS IS" BASIS,
// WITHOUT WARRANTIES OR CONDITIONS OF ANY KIND, either express or implied.
// See the License for the specific language governing permissions and
// limitations under the License.
apply from: '../../constants.gradle'
apply plugin: 'com.android.library'

android {
    compileSdkVersion project.ext.compileSdkVersion

    compileOptions {
        sourceCompatibility JavaVersion.VERSION_1_8
        targetCompatibility JavaVersion.VERSION_1_8
    }

    defaultConfig {
        minSdkVersion project.ext.minSdkVersion
        targetSdkVersion project.ext.targetSdkVersion
        consumerProguardFiles 'proguard-rules.txt'
    }

    testOptions.unitTests.includeAndroidResources = true
}

dependencies {
    implementation project(modulePrefix + 'library-core')
    implementation 'androidx.annotation:annotation:' + androidxAnnotationVersion
    compileOnly 'org.checkerframework:checker-qual:' + checkerframeworkVersion
<<<<<<< HEAD
    api 'com.squareup.okhttp3:okhttp:4.2.2'
=======
    testImplementation project(modulePrefix + 'testutils')
    testImplementation 'org.robolectric:robolectric:' + robolectricVersion
    // Do not update to 3.13.X or later until minSdkVersion is increased to 21:
    // https://cashapp.github.io/2019-02-05/okhttp-3-13-requires-android-5
    // Since OkHttp is distributed as a jar rather than an aar, Gradle wont stop
    // us from making this mistake!
    api 'com.squareup.okhttp3:okhttp:3.12.5'
>>>>>>> 76962d50
}

ext {
    javadocTitle = 'OkHttp extension'
}
apply from: '../../javadoc_library.gradle'

ext {
    releaseArtifact = 'extension-okhttp'
    releaseDescription = 'OkHttp extension for ExoPlayer.'
}
apply from: '../../publish.gradle'<|MERGE_RESOLUTION|>--- conflicted
+++ resolved
@@ -35,17 +35,13 @@
     implementation project(modulePrefix + 'library-core')
     implementation 'androidx.annotation:annotation:' + androidxAnnotationVersion
     compileOnly 'org.checkerframework:checker-qual:' + checkerframeworkVersion
-<<<<<<< HEAD
-    api 'com.squareup.okhttp3:okhttp:4.2.2'
-=======
     testImplementation project(modulePrefix + 'testutils')
     testImplementation 'org.robolectric:robolectric:' + robolectricVersion
     // Do not update to 3.13.X or later until minSdkVersion is increased to 21:
     // https://cashapp.github.io/2019-02-05/okhttp-3-13-requires-android-5
     // Since OkHttp is distributed as a jar rather than an aar, Gradle wont stop
     // us from making this mistake!
-    api 'com.squareup.okhttp3:okhttp:3.12.5'
->>>>>>> 76962d50
+    api 'com.squareup.okhttp3:okhttp:4.2.2'
 }
 
 ext {
