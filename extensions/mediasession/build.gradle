--- conflicted
+++ resolved
@@ -32,12 +32,8 @@
 
 dependencies {
     implementation project(modulePrefix + 'library-core')
-<<<<<<< HEAD
-    api 'androidx.media:media:1.1.0'
-=======
     api 'androidx.media:media:' + androidxMediaVersion
     compileOnly 'org.checkerframework:checker-qual:' + checkerframeworkVersion
->>>>>>> 76962d50
 }
 
 ext {
